<?php

namespace  Next\Components\Types\String;

use Next\Components\Interfaces\Prototyped;    # Prototyped Interface

use Next\Components\Types\Integer;            # Integer Object Class
use Next\Components\Types\String;             # String Object Class

/**
 * AlphaID Decoding Prototype Routine
 *
 * @author        Bruno Augusto
 *
 * @copyright     Copyright (c) 2016 Next Studios
 * @license       http://creativecommons.org/licenses/by/3.0/   Attribution 3.0 Unported
 */
class AlphaID implements Prototyped {

    /**
     * Decoding Character Set
     *
     * @var string
     */
    const SET = 'abcdefghijklmnopqrstuvwxyz0123456789ABCDEFGHIJKLMNOPQRSTUVWXYZ';

    // Prototyped Interface Method Implementation

    /**
     * Prototypes the AlphaID routine by proxying, treating and handling
     * the mixed arguments received
     *
     * @return Next\Components\Types\Integer
     *  An Integer Object with the decoded value
     *
     * @return Next\Components\Types\Integer
     *  An Integer Object with the AlphaID decoding results
     *
     * @throws InvalidArgumentException
     *  Thrown if, after treated, the first argument, the number to be
     *  decoded by Next\Components\Types\String\AlphaID::decode()
     *  is not present
     *
     * @throws InvalidArgumentException
     *  Thrown if the alternative character set is not a string
     *
     * @see Next\Components\Types\String\AlphaID::decode()
     */
    public function prototype() {

        list( $string, $index ) =
            func_get_arg( 0 ) + array( '', self::SET );

        if( $string instanceof String ) $string = $string -> get();

        if( empty( $string ) ) {

            throw new \InvalidArgumentException(
                'A string must be informed in order to be converted to an numeric value'
            );
        }

        if( ! is_string( $index ) ) {
            throw new \InvalidArgumentException( 'The Decoding sequence must be a string' );
        }

        return $this -> decode( $string, $index );
    }

    /**
     * The AlphaID Decryption routine
     *
     * @author    "poops"
     * @link      https://github.com/poops/php-classes/blob/master/AlphaId.php
     *
     * @param  string|Next\Components\Types\String  $input
     *  The string to be decoded or a String Object to get string from
     *
     * @param  string $index
     *  An alternative set of characters to perform the encoding process
     *
     * @return integer
     *  The input string decoded back to its integer value
     */
    private function decode( $input, $index ) {
<<<<<<< HEAD

        $base   = strlen( $index );
        $output = 0;
        $length = strlen( $input ) - 1;

        for( $i = 0; $i <= $length; $i++ ) {

            $bcpow   =  bcpow( $base, $length - $i );

=======

        $base   = strlen( $index );
        $output = 0;
        $length = strlen( $input ) - 1;

        for( $i = 0; $i <= $length; $i++ ) {

            $bcpow   =  bcpow( $base, $length - $i );

>>>>>>> 334252e5
            $output += strpos( $index, substr( $input, $i, 1 ) ) * $bcpow;
        }

        $output -= pow( $base, 4 );

        $output = sprintf( '%F', $output );
        $output = substr( $output, 0, strpos( $output, '.' ) );

        return (int) $output;
    }
}<|MERGE_RESOLUTION|>--- conflicted
+++ resolved
@@ -16,6 +16,13 @@
  * @license       http://creativecommons.org/licenses/by/3.0/   Attribution 3.0 Unported
  */
 class AlphaID implements Prototyped {
+
+    /**
+     * Decoding Character Set
+     *
+     * @var string
+     */
+    const SET = 'abcdefghijklmnopqrstuvwxyz0123456789ABCDEFGHIJKLMNOPQRSTUVWXYZ';
 
     /**
      * Decoding Character Set
@@ -83,7 +90,6 @@
      *  The input string decoded back to its integer value
      */
     private function decode( $input, $index ) {
-<<<<<<< HEAD
 
         $base   = strlen( $index );
         $output = 0;
@@ -93,17 +99,6 @@
 
             $bcpow   =  bcpow( $base, $length - $i );
 
-=======
-
-        $base   = strlen( $index );
-        $output = 0;
-        $length = strlen( $input ) - 1;
-
-        for( $i = 0; $i <= $length; $i++ ) {
-
-            $bcpow   =  bcpow( $base, $length - $i );
-
->>>>>>> 334252e5
             $output += strpos( $index, substr( $input, $i, 1 ) ) * $bcpow;
         }
 
